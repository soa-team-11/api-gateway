--- conflicted
+++ resolved
@@ -34,25 +34,25 @@
 app.use(rateLimit({ windowMs: 15 * 60 * 1000, max: 200 }));
 
 const verifyJWT = (req, res, next) => {
-  // Exclude the authentication service routes from JWT check
-  if (req.originalUrl.startsWith("/auth")) {
-    return next();
-  }
-
-  const authHeader = req.headers.authorization;
-  if (!authHeader || !authHeader.startsWith("Bearer ")) {
-    return res.status(401).json({ message: "No token provided" });
-  }
-
-  const token = authHeader.split(" ")[1];
-  try {
-    const decoded = jwt.verify(token, process.env.JWT_SECRET);
-    req.user = decoded; // Attach user information to the request object
-    next();
-  } catch (err) {
-    console.error("[Gateway] JWT verification failed:", err.message);
-    return res.status(403).json({ message: "Invalid or expired token" });
-  }
+    // Exclude the authentication service routes from JWT check
+    if (req.originalUrl.startsWith("/auth")) {
+        return next();
+    }
+
+    const authHeader = req.headers.authorization;
+    if (!authHeader || !authHeader.startsWith("Bearer ")) {
+        return res.status(401).json({ message: "No token provided" });
+    }
+
+    const token = authHeader.split(" ")[1];
+    try {
+        const decoded = jwt.verify(token, process.env.JWT_SECRET);
+        req.user = decoded; // Attach user information to the request object
+        next();
+    } catch (err) {
+        console.error("[Gateway] JWT verification failed:", err.message);
+        return res.status(403).json({ message: "Invalid or expired token" });
+    }
 };
 app.use(verifyJWT);
 
@@ -227,7 +227,6 @@
 );
 
 app.use(
-<<<<<<< HEAD
     "/api/followers",
     createProxyMiddleware({
         target: process.env.FOLLOWERS_SERVICE_URL,
@@ -236,10 +235,7 @@
         logLevel: "debug",
         timeout: 10000,
         proxyTimeout: 10000,
-        pathRewrite: (path) => {
-            // ensure upstream followers-service gets "/api/followers/..."
-            return "/api/followers" + (path || "");
-        },
+        pathRewrite: { "^/api/followers": "" },
         onProxyReq: (proxyReq, req, res) => {
             try {
                 console.log(
@@ -268,39 +264,6 @@
             }
         },
     })
-=======
-  "/api/followers",
-  createProxyMiddleware({
-    target: process.env.FOLLOWERS_SERVICE_URL,
-    changeOrigin: true,
-    xfwd: true,
-    logLevel: "debug",
-    timeout: 10000,
-    proxyTimeout: 10000,
-   pathRewrite: { "^/api/followers": "" },
-    onProxyReq: (proxyReq, req, res) => {
-      try {
-        console.log(
-          `[Gateway] forwarding ${req.method} ${req.originalUrl} -> ${process.env.FOLLOWERS_SERVICE_URL}${proxyReq.path || ""}`
-        );
-      } catch (_) {}
-    },
-    onProxyRes: (proxyRes, req, res) => {
-      const target = process.env.FOLLOWERS_SERVICE_URL;
-      console.log(
-        `[Gateway] ${req.method} ${req.originalUrl} -> ${target} (status: ${proxyRes.statusCode})`
-      );
-    },
-    onError: (err, req, res) => {
-      console.error(`[Gateway] Proxy error for ${req.method} ${req.originalUrl}:`, err.message);
-      if (!res.headersSent) {
-        res
-          .status(502)
-          .json({ message: "Gateway failed to reach followers service", error: err.message });
-      }
-    }
-  })
->>>>>>> c6923b3f
 );
 
 // Health check
