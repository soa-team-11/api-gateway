import express from "express";
import { logger, morganMiddleware } from "./logger.js";
import rateLimit from "express-rate-limit";
import { createProxyMiddleware } from "http-proxy-middleware";
import cors from "cors";
import dotenv from "dotenv";
import path from "path";
import jwt from "jsonwebtoken";
import grpc from "@grpc/grpc-js";
import protoLoader from "@grpc/proto-loader";

dotenv.config();

const app = express();
const PORT = process.env.PORT || 8080;

const requiredEnv = [
    "AUTH_SERVICE_URL",
    "STAKEHOLDERS_SERVICE_URL",
    "BLOG_SERVICE_URL",
    "TOUR_SERVICE_URL",
    "FOLLOWERS_SERVICE_URL",
    "PAYMENTS_SERVICE_URL",
];

const missingVars = requiredEnv.filter((key) => !process.env[key]);

if (missingVars.length > 0) {
    logger.fatal("Missing required environment variables", { missingVars });
    process.exit(1);
}

logger.info("Loaded all service URLs");

// Middleware
app.use(morganMiddleware);
app.use(rateLimit({ windowMs: 15 * 60 * 1000, max: 200 }));

app.use(
    cors({
        origin: "http://localhost:5173",
        methods: ["GET", "POST", "PUT", "DELETE", "PATCH", "OPTIONS"],
        allowedHeaders: ["Content-Type", "Authorization"],
        credentials: true,
    })
);

const verifyJWT = (req, res, next) => {
    if (req.originalUrl.startsWith("/auth")) {
        return next();
    }

    const authHeader = req.headers.authorization;
    if (!authHeader || !authHeader.startsWith("Bearer ")) {
        return res.status(401).json({ message: "No token provided" });
    }

    const token = authHeader.split(" ")[1];
    try {
        const decoded = jwt.verify(token, process.env.JWT_SECRET);
        req.user = decoded;
        next();
    } catch (err) {
        logger.warn({ err }, "[Gateway] JWT verification failed");
        return res.status(403).json({ message: "Invalid or expired token" });
    }
};

app.use(verifyJWT);

app.use(
    "/auth",
    createProxyMiddleware({
        target: process.env.AUTH_SERVICE_URL,
        changeOrigin: true,
        xfwd: true,
        timeout: 30000,
        proxyTimeout: 30000,
        logLevel: "debug",
        pathRewrite: (path) => {
            return "/auth" + (path || "");
        },
        onProxyReq: (proxyReq, req, res) => {
            try {
                logger.info(
                    `[Gateway] forwarding ${req.method} ${req.originalUrl} -> ${process.env.AUTH_SERVICE_URL
                    }${proxyReq.path || ""}`
                );
            } catch (_) { }
        },
        onProxyRes: (proxyRes, req, res) => {
            const target = process.env.AUTH_SERVICE_URL;
            logger.info(
                `[Gateway] ${req.method} ${req.originalUrl} -> ${target} (status: ${proxyRes.statusCode})`
            );
        },
        onError: (err, req, res) => {
            logger.error(
                { err },
                `[Gateway] Proxy error for ${req.method} ${req.originalUrl}:`
            );
            if (!res.headersSent) {
                res.status(502).json({
                    message: "Gateway failed to reach auth service",
                    error: err.message,
                });
            }
        },
    })
);

const PROTO_PATH = path.resolve("proto/blog.proto");
const packageDef = protoLoader.loadSync(PROTO_PATH, {});
const grpcObj = grpc.loadPackageDefinition(packageDef);
const blogPackage = grpcObj.blog;

const blogClient = new blogPackage.BlogService(
    process.env.BLOG_SERVICE_GRPC_HOST,
    grpc.credentials.createInsecure()
);

app.post("/api/blog", express.json({ limit: "50mb" }), (req, res) => {
    const { author, title, description, images } = req.body;
    console.log("stigo")

    blogClient.Create({ author, title, description, images }, (err, response) => {
        if (err) {
            console.error("[Gateway] gRPC CreateBlog error:", err);
            return res.status(err.code === grpc.status.NOT_FOUND ? 404 : 500).json({ message: err.message });
        }

        res.status(201).json(response);
    });
});
<<<<<<< HEAD
app.patch("/api/blog/comment", express.json(), (req, res) => {
  const { blogId, author, text } = req.body;

  blogClient.PostComment({ blogId, author, text }, (err, response) => {
    if (err) {
      console.error("[Gateway] gRPC PostComment error:", err);
      return res
        .status(err.code === grpc.status.NOT_FOUND ? 404 : 500)
        .json({ message: err.message });
    }
=======
app.post("/api/blog/comment", express.json(), (req, res) => {
    const { blogId, author, text } = req.body;

    blogClient.PostComment({ blogId, author, text }, (err, response) => {
        if (err) {
            console.error("[Gateway] gRPC PostComment error:", err);
            return res
                .status(err.code === grpc.status.NOT_FOUND ? 404 : 500)
                .json({ message: err.message });
        }
>>>>>>> e02ca14a

        res.status(201).json(response);
    });
});

const TOUR_PROTO_PATH = path.resolve("proto/tour.proto");
const tourPackageDef = protoLoader.loadSync(TOUR_PROTO_PATH, {});
const tourGrpcObj = grpc.loadPackageDefinition(tourPackageDef);
const tourPackage = tourGrpcObj.tour;

const tourClient = new tourPackage.TourService(
    process.env.TOUR_SERVICE_GRPC_HOST,
    grpc.credentials.createInsecure()
);

app.post("/api/tour", express.json({ limit: "50mb" }), (req, res) => {
    const { author, title, description, difficulty, price, tags, keyPoints, durations, length } =
        req.body;

    tourClient.CreateTour(
        { author, title, description, difficulty, price, tags, keyPoints, durations, length },
        (err, response) => {
            if (err) {
                console.error("[Gateway] gRPC CreateTour error:", err);
                return res
                    .status(err.code === grpc.status.NOT_FOUND ? 404 : 500)
                    .json({ message: err.message });
            }

            res.status(201).json(response);
        }
    );
});


app.use(
    "/stakeholders",
    createProxyMiddleware({
        target: process.env.STAKEHOLDERS_SERVICE_URL,
        changeOrigin: true,
        xfwd: true,
        timeout: 30000,
        proxyTimeout: 30000,
        logLevel: "debug",
        onProxyReq: (proxyReq, req, res) => {
            try {
                logger.info(
                    `[Gateway] forwarding ${req.method} ${req.originalUrl} -> ${process.env.STAKEHOLDERS_SERVICE_URL
                    }${proxyReq.path || ""}`
                );
            } catch (_) { }
        },
        onProxyRes: (proxyRes, req, res) => {
            const target = process.env.STAKEHOLDERS_SERVICE_URL;
            logger.info(
                `[Gateway] ${req.method} ${req.originalUrl} -> ${target} (status: ${proxyRes.statusCode})`
            );
        },
        onError: (err, req, res) => {
            logger.error(
                { err },
                `[Gateway] Proxy error for ${req.method} ${req.originalUrl}:`
            );
            if (!res.headersSent) {
                res.status(502).json({
                    message: "Gateway failed to reach stakeholders service",
                    error: err.message,
                });
            }
        },
    })
);

app.use(
    "/api/blog",
    createProxyMiddleware({
        target: process.env.BLOG_SERVICE_URL,
        changeOrigin: true,
        xfwd: true,
        timeout: 30000,
        proxyTimeout: 30000,
        logLevel: "debug",
        pathRewrite: (path) => {
            return "/api/blog" + (path || "");
        },
        onProxyReq: (proxyReq, req, res) => {
            try {
                logger.info(
                    `[Gateway] forwarding ${req.method} ${req.originalUrl} -> ${process.env.BLOG_SERVICE_URL
                    }${proxyReq.path || ""}`
                );
            } catch (_) { }
        },
        onProxyRes: (proxyRes, req, res) => {
            const target = process.env.BLOG_SERVICE_URL;
            logger.info(
                `[Gateway] ${req.method} ${req.originalUrl} -> ${target} (status: ${proxyRes.statusCode})`
            );
        },
        onError: (err, req, res) => {
            logger.error(
                { err },
                `[Gateway] Proxy error for ${req.method} ${req.originalUrl}:`
            );
            if (!res.headersSent) {
                res.status(502).json({
                    message: "Gateway failed to reach blog service",
                    error: err.message,
                });
            }
        },
    })
);
app.use(
    "/api/tour",
    createProxyMiddleware({
        target: process.env.TOUR_SERVICE_URL,
        changeOrigin: true,
        xfwd: true,
        logLevel: "debug",
        timeout: 10000,
        proxyTimeout: 10000,
        pathRewrite: (path, req) => {
            const rewritten = "/api/tour" + (path || "");
            return rewritten;
        },
        onProxyReq: (proxyReq, req, res) => {
            try {
                logger.info(
                    `[Gateway] forwarding ${req.method} ${req.originalUrl} -> ${process.env.TOUR_SERVICE_URL
                    }${proxyReq.path || ""}`
                );
            } catch (_) { }
        },
        onProxyRes: (proxyRes, req, res) => {
            const target = process.env.TOUR_SERVICE_URL;
            logger.info(
                `[Gateway] ${req.method} ${req.originalUrl} -> ${target} (status: ${proxyRes.statusCode})`
            );
        },
        onError: (err, req, res) => {
            logger.error(
                { err },
                `[Gateway] Proxy error for ${req.method} ${req.originalUrl}:`
            );
            if (!res.headersSent) {
                res.status(502).json({
                    message: "Gateway failed to reach tour service",
                    error: err.message,
                });
            }
        },
    })
);

app.use(
    "/api/tour-execution",
    createProxyMiddleware({
        target: process.env.TOUR_SERVICE_URL,
        changeOrigin: true,
        xfwd: true,
        logLevel: "debug",
        timeout: 10000,
        proxyTimeout: 10000,
        pathRewrite: (path) => "/api/tour-execution" + (path || ""),
        onProxyReq: (proxyReq, req, res) => {
            logger.info(`[Gateway] forwarding ${req.method} ${req.originalUrl} -> ${target}${proxyReq.path || ""}`);
        },
        onProxyRes: (proxyRes, req, res) => {
            logger.info(`[Gateway] ${req.method} ${req.originalUrl} -> ${target} (status: ${proxyRes.statusCode})`);
        },
        onError: (err, req, res) => {
            logger.error({ err }, `[Gateway] Proxy error for ${req.method} ${req.originalUrl}:`);
            if (!res.headersSent) {
                res.status(502).json({ message: "Gateway failed to reach tour service", error: err.message });
            }
        },
    })
);

app.use(
    "/api/followers",
    createProxyMiddleware({
        target: process.env.FOLLOWERS_SERVICE_URL,
        changeOrigin: true,
        xfwd: true,
        logLevel: "debug",
        timeout: 10000,
        proxyTimeout: 10000,
        pathRewrite: { "^/api/followers": "" },
        onProxyReq: (proxyReq, req, res) => {
            try {
                logger.info(
                    `[Gateway] forwarding ${req.method} ${req.originalUrl} -> ${process.env.FOLLOWERS_SERVICE_URL
                    }${proxyReq.path || ""}`
                );
            } catch (_) { }
        },
        onProxyRes: (proxyRes, req, res) => {
            const target = process.env.FOLLOWERS_SERVICE_URL;
            logger.info(
                `[Gateway] ${req.method} ${req.originalUrl} -> ${target} (status: ${proxyRes.statusCode})`
            );
        },
        onError: (err, req, res) => {
            logger.error(
                { err },
                `[Gateway] Proxy error for ${req.method} ${req.originalUrl}:`
            );
            if (!res.headersSent) {
                res.status(502).json({
                    message: "Gateway failed to reach followers service",
                    error: err.message,
                });
            }
        },
    })
);

app.use(
    "/api/carts",
    createProxyMiddleware({
        target: process.env.PAYMENTS_SERVICE_URL,
        changeOrigin: true,
        xfwd: true,
        logLevel: "debug",
        timeout: 10000,
        proxyTimeout: 10000,
        pathRewrite: (path, req) => {
            const rewritten = "/api/carts" + (path || "");
            return rewritten;
        },
        onProxyReq: (proxyReq, req, res) => {
            try {
                logger.info(
                    `[Gateway] forwarding ${req.method} ${req.originalUrl} -> ${process.env.PAYMENTS_SERVICE_URL
                    }${proxyReq.path || ""}`
                );
            } catch (_) { }
        },
        onProxyRes: (proxyRes, req, res) => {
            const target = process.env.PAYMENTS_SERVICE_URL;
            logger.info(
                `[Gateway] ${req.method} ${req.originalUrl} -> ${target} (status: ${proxyRes.statusCode})`
            );
        },
        onError: (err, req, res) => {
            logger.error(
                { err },
                `[Gateway] Proxy error for ${req.method} ${req.originalUrl}:`
            );
            if (!res.headersSent) {
                res.status(502).json({
                    message: "Gateway failed to reach followers service",
                    error: err.message,
                });
            }
        },
    })
);

app.get("/health", (req, res) => res.send("API Gateway is running 🚀"));

// Global error handler to avoid hanging responses
app.use((err, req, res, next) => {
    logger.error({ err }, "[Gateway] Unhandled error");
    if (!res.headersSent) {
        res.status(500).json({ message: "Gateway internal error" });
    }
});

app.listen(PORT, () => logger.info(`API Gateway running on port ${PORT}`));<|MERGE_RESOLUTION|>--- conflicted
+++ resolved
@@ -132,20 +132,10 @@
         res.status(201).json(response);
     });
 });
-<<<<<<< HEAD
+
 app.patch("/api/blog/comment", express.json(), (req, res) => {
   const { blogId, author, text } = req.body;
 
-  blogClient.PostComment({ blogId, author, text }, (err, response) => {
-    if (err) {
-      console.error("[Gateway] gRPC PostComment error:", err);
-      return res
-        .status(err.code === grpc.status.NOT_FOUND ? 404 : 500)
-        .json({ message: err.message });
-    }
-=======
-app.post("/api/blog/comment", express.json(), (req, res) => {
-    const { blogId, author, text } = req.body;
 
     blogClient.PostComment({ blogId, author, text }, (err, response) => {
         if (err) {
@@ -154,7 +144,6 @@
                 .status(err.code === grpc.status.NOT_FOUND ? 404 : 500)
                 .json({ message: err.message });
         }
->>>>>>> e02ca14a
 
         res.status(201).json(response);
     });
